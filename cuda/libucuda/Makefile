--- conflicted
+++ resolved
@@ -4,13 +4,13 @@
 TARGET		= libucuda
 CUDUMP		= cudump
 GDEVDIR		= /usr/local/gdev
-<<<<<<< HEAD
 CFLAGS		= -O3 -Wall -I $(GDEVDIR)/include
 LDFLAGS		= -L $(GDEVDIR)/lib64 -lgdev -lrt -Wl,-Bsymbolic
 
 #OBJS 		= $(patsubst %.c,%.o,$(wildcard ./*.c))
 OBJS 		= init.o device.o version.o context.o module.o execution.o
-OBJS	       += memory.o stream.o ipc.o event.o gdev_cuda.o dummy.o
+OBJS	       += memory.o stream.o event.o gdev_cuda.o dummy.o
+OBJS	       += extension/memmap.o extension/ipc.o
 
 CUDUMP_OBJS	= cudump.o gdev_cuda.o
 
@@ -78,24 +78,9 @@
 
 ZOMBIE		= $(wildcard ./*~)
 
-ifeq ($(WITHOUT_RUNTIME),0)
+ifeq ($(CUDA_RUNTIME_API),1)
 	OBJS += $(OCELOT_OBJS) $(HYDRAZINE_OBJS)
 	RUNTIME_LDFLAGS = -lboost_thread -ldl
-=======
-CFLAGS          = -O3 -Wall -I $(GDEVDIR)/include
-LDFLAGS 	= -L $(GDEVDIR)/lib64 -lgdev -lrt -Wl,-Bsymbolic
-
-#OBJS 		= $(patsubst %.c,%.o,$(wildcard ./*.c))
-OBJS 		= init.o device.o version.o context.o module.o execution.o memory.o stream.o event.o gdev_cuda.o dummy.o extension/memmap.o extension/ipc.o
-CUDUMP_OBJS 	= cudump.o gdev_cuda.o
-OCELOT_OBJS 	= runtime/ocelot/*/*.o
-HYDRAZ_OBJS 	= runtime/hydrazine/*.o
-ZOMBIE  	= $(wildcard ./*~)
-
-ifeq ($(CUDA_RUNTIME_API),1)
-	OBJS += $(OCELOT_OBJS) $(HYDRAZ_OBJS)
-	LDFLAGS += -lboost_thread -ldl
->>>>>>> 79e67c1b
 endif
 
 all: $(TARGET) $(CUDUMP)
